{
  "name": "kotlinlang.org",
  "version": "0.0.0",
  "description": "kotlinlang.org site",
  "license": "Apache-2.0",
  "browserslist": [
    "defaults, not ie > 0, edge > 18"
  ],
  "dependencies": {
    "@babel/core": "^7.22.10",
    "@babel/register": "7.15.3",
    "@jetbrains/babel-preset-jetbrains": "^2.3.1",
    "@jetbrains/kotlin-web-site-ui": "4.5.1",
    "@react-hook/resize-observer": "1.2.5",
    "@rescui/button": "^0.9.2",
    "@rescui/card": "^0.8.1",
    "@rescui/checkbox": "^0.4.13",
    "@rescui/colors": "^0.1.6",
    "@rescui/dropdown-menu": "^0.6.1",
    "@rescui/focus-manager": "^0.1.4",
    "@rescui/icons": "^0.11.2",
    "@rescui/input": "^0.8.2",
    "@rescui/switcher": "^0.5.1",
    "@rescui/tab-list": "^0.10.2",
    "@rescui/tag": "^0.6.2",
    "@rescui/tooltip": "^0.5.1",
    "@rescui/typography": "^0.10.1",
    "@rescui/ui-contexts": "^0.4.1",
    "@rescui/use-resize-observer": "0.1.4",
    "@rollup/plugin-buble": "0.21.3",
    "algoliasearch": "4.10.2",
    "autoprefixer": "10.3.2",
    "babel-loader": "^8.2.3",
    "babel-plugin-transform-import-ignore": "1.1.0",
    "body-scroll-lock": "4.0.0-beta.0",
    "classnames": "2.3.1",
    "codemirror": "5.61.0",
    "core-js": "3.19.0",
    "css-loader": "5.2.6",
    "csso-webpack-plugin": "2.0.0-beta.1",
    "debounce": "1.0.2",
    "event-emitter": "0.3.4",
    "extend": "3.0.2",
    "file-loader": "6.2.0",
    "formik": "2.2.9",
    "google-map-react": "2.1.10",
    "inter-ui": "3.19.3",
    "iso-639-1": "2.1.13",
    "jquery": "3.5.0",
    "key-value-parser": "0.2.0",
    "kotlin-playground": "^1.27.0",
    "mini-css-extract-plugin": "1.6.1",
    "mini-svg-data-uri": "1.1.3",
    "nanoid": "3.3.3",
    "node-sass": "7.0.3",
    "normalize.css": "8.0.1",
    "postcss-custom-properties": "11.0.0",
    "postcss-font-smoothing": "0.1.0",
    "postcss-loader": "6.1.1",
    "query-string": "3.0.0",
    "react": "^18.2.0",
    "react-dom": "^18.2.0",
    "react-outside-click-handler": "1.3.0",
    "react-remove-scroll-bar": "2.3.4",
    "react-scrollbar-size": "5.0.0",
    "react-swipeable-views": "0.14.0",
    "resolve-url-loader": "4.0.0",
    "rollup": "2.47.0",
    "sass-loader": "12.1.0",
    "sha.js": "^2.4.11",
    "svgo": "2.7.0",
    "svgo-loader": "3.0.0",
    "tslib": "2.2.0",
    "url-loader": "^4.0.0",
    "use-match-media-hook": "1.0.1",
    "validator": "13.7.0",
    "webpack": "5.76.0",
<<<<<<< HEAD
    "webpack-cli": "5.1.4",
=======
    "webpack-cli": "^5.1.4",
>>>>>>> 21c72b71
    "whatwg-fetch": "2.0.2"
  },
  "devDependencies": {
    "@playwright/test": "1.22.2",
    "@types/react": "17.0.43",
    "eslint": "8.14.0",
    "eslint-config-next": "12.1.6",
    "eslint-config-prettier": "8.5.0",
    "next": "^13.4.15",
    "next-compose-plugins": "^2.2.1",
    "next-global-css": "^1.3.1",
    "next-optimized-images": "3.0.0-canary.10",
    "next-transpile-modules": "^10.0.1",
    "prettier": "2.6.2",
    "start-server-and-test": "1.14.0",
    "typescript": "4.6.3",
    "webpack-dev-server": "^4.15.1",
    "yaml-loader": "0.7.0"
  },
  "scripts": {
    "build": "yarn run build:production && yarn run next-build-static",
    "build:production": "NODE_ENV=production webpack  --mode production",
    "postinstall": "cd node_modules/codemirror && rollup -c",
    "start": "webpack serve",
    "next-dev": "next dev",
    "next-build-static": "next build && next export",
    "lint": "next lint",
    "test": "playwright test test",
    "test:e2e:ci": "CI=true playwright test test/e2e",
    "test:e2e": "playwright test test/e2e",
    "test:e2e:headed": "playwright test test/e2e --headed --project=chromium",
    "test:e2e:debug": "PWDEBUG=1 playwright test test/e2e --project=chromium",
    "test:e2e:new": "playwright codegen localhost:9001",
    "test:visual": "playwright test test/visual",
    "test:visual:headed": "playwright test test/visual --headed",
    "test:visual:update": "playwright test test/visual --update-snapshots",
    "test:visual:ci": "CI=true playwright test test/visual",
    "сi:e2e:prod": "CI=true BASE_URL=https://kotlinlang.org playwright test test/e2e"
  }
}<|MERGE_RESOLUTION|>--- conflicted
+++ resolved
@@ -75,11 +75,7 @@
     "use-match-media-hook": "1.0.1",
     "validator": "13.7.0",
     "webpack": "5.76.0",
-<<<<<<< HEAD
-    "webpack-cli": "5.1.4",
-=======
     "webpack-cli": "^5.1.4",
->>>>>>> 21c72b71
     "whatwg-fetch": "2.0.2"
   },
   "devDependencies": {
@@ -96,7 +92,7 @@
     "prettier": "2.6.2",
     "start-server-and-test": "1.14.0",
     "typescript": "4.6.3",
-    "webpack-dev-server": "^4.15.1",
+    "webpack-dev-server": "4.3.1",
     "yaml-loader": "0.7.0"
   },
   "scripts": {
