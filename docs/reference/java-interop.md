--- conflicted
+++ resolved
@@ -8,7 +8,7 @@
 # Java Interop
 
 Kotlin is designed with Java Interoperability in mind. Existing Java code can be called from Kotlin in a natural way, and Kotlin code can be used from
-Java rather smoothly as welwl. In this section we describe some details about calling Java code from Kotlin.
+Java rather smoothly as well. In this section we describe some details about calling Java code from Kotlin.
 
 ## Calling Java code from Kotlin
 
@@ -318,16 +318,10 @@
 }
 ```
 
-<<<<<<< HEAD
-we get an error message from the Java compiler, because foo() does not declare IOException. To work around this problem, use the [throws] annotation in Kotlin
-  ``` kotlin
-  [throws(javaClass<IOException>())] fun foo() {
-=======
 we get an error message from the Java compiler, because foo() does not declare IOException. To work around this problem, use the [throws] annotation in Kotlin:
 
 ``` kotlin
 [throws(javaClass<IOException>())] fun foo() {
->>>>>>> 657f7ca1
     throw IOException();
 }
 ```
